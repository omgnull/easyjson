package gen

import (
	"encoding/json"
	"fmt"
	"reflect"
	"strings"
	"unicode"

	"github.com/mailru/easyjson"
)

// Target this byte size for initial slice allocation to reduce garbage collection.
const minSliceBytes = 64

<<<<<<< HEAD
func (g *Generator) getStructDecoderName(t reflect.Type) string {
	return g.functionName("decode", t)
=======
func (g *Generator) getDecoderName(t reflect.Type) string {
	return g.functionName("decode_", t)
>>>>>>> 97eee20a
}

var primitiveDecoders = map[reflect.Kind]string{
	reflect.String:  "in.String()",
	reflect.Bool:    "in.Bool()",
	reflect.Int:     "in.Int()",
	reflect.Int8:    "in.Int8()",
	reflect.Int16:   "in.Int16()",
	reflect.Int32:   "in.Int32()",
	reflect.Int64:   "in.Int64()",
	reflect.Uint:    "in.Uint()",
	reflect.Uint8:   "in.Uint8()",
	reflect.Uint16:  "in.Uint16()",
	reflect.Uint32:  "in.Uint32()",
	reflect.Uint64:  "in.Uint64()",
	reflect.Float32: "in.Float32()",
	reflect.Float64: "in.Float64()",
}

var primitiveStringDecoders = map[reflect.Kind]string{
	reflect.Int:    "in.IntStr()",
	reflect.Int8:   "in.Int8Str()",
	reflect.Int16:  "in.Int16Str()",
	reflect.Int32:  "in.Int32Str()",
	reflect.Int64:  "in.Int64Str()",
	reflect.Uint:   "in.UintStr()",
	reflect.Uint8:  "in.Uint8Str()",
	reflect.Uint16: "in.Uint16Str()",
	reflect.Uint32: "in.Uint32Str()",
	reflect.Uint64: "in.Uint64Str()",
}

// genTypeDecoder generates decoding code for the type t, but uses unmarshaler interface if implemented by t.
func (g *Generator) genTypeDecoder(t reflect.Type, out string, tags fieldTags, indent int) error {
	ws := strings.Repeat("  ", indent)

	unmarshalerIface := reflect.TypeOf((*easyjson.Unmarshaler)(nil)).Elem()
	if reflect.PtrTo(t).Implements(unmarshalerIface) {
		fmt.Fprintln(g.out, ws+"("+out+").UnmarshalEasyJSON(in)")
		return nil
	}

	unmarshalerIface = reflect.TypeOf((*json.Unmarshaler)(nil)).Elem()
	if reflect.PtrTo(t).Implements(unmarshalerIface) {
		fmt.Fprintln(g.out, ws+"if data := in.Raw(); in.Ok() {")
		fmt.Fprintln(g.out, ws+"  in.AddError( ("+out+").UnmarshalJSON(data) )")
		fmt.Fprintln(g.out, ws+"}")
		return nil
	}

	err := g.genTypeDecoderNoCheck(t, out, tags, indent)
	return err
}

// genTypeDecoderNoCheck generates decoding code for the type t.
func (g *Generator) genTypeDecoderNoCheck(t reflect.Type, out string, tags fieldTags, indent int) error {
	ws := strings.Repeat("  ", indent)
	// Check whether type is primitive, needs to be done after interface check.
	if dec := primitiveStringDecoders[t.Kind()]; dec != "" && tags.asString {
		fmt.Fprintln(g.out, ws+out+" = "+g.getType(t)+"("+dec+")")
		return nil
	} else if dec := primitiveDecoders[t.Kind()]; dec != "" {
		fmt.Fprintln(g.out, ws+out+" = "+g.getType(t)+"("+dec+")")
		return nil
	}

	switch t.Kind() {
	case reflect.Slice:
		tmpVar := g.uniqueVarName()
		elem := t.Elem()

		capacity := minSliceBytes / elem.Size()
		if capacity == 0 {
			capacity = 1
		}

		fmt.Fprintln(g.out, ws+"in.Delim('[')")
		fmt.Fprintln(g.out, ws+"if !in.IsDelim(']') {")
		fmt.Fprintln(g.out, ws+"  "+out+" = make("+g.getType(t)+", 0, "+fmt.Sprint(capacity)+")")
		fmt.Fprintln(g.out, ws+"} else {")
		fmt.Fprintln(g.out, ws+"  "+out+" = nil")
		fmt.Fprintln(g.out, ws+"}")
		fmt.Fprintln(g.out, ws+"for !in.IsDelim(']') {")
		fmt.Fprintln(g.out, ws+"  var "+tmpVar+" "+g.getType(elem))

		g.genTypeDecoder(elem, tmpVar, tags, indent+1)

		fmt.Fprintln(g.out, ws+"  "+out+" = append("+out+", "+tmpVar+")")
		fmt.Fprintln(g.out, ws+"  in.WantComma()")
		fmt.Fprintln(g.out, ws+"}")
		fmt.Fprintln(g.out, ws+"in.Delim(']')")

	case reflect.Struct:
		dec := g.getDecoderName(t)
		g.addType(t)

		fmt.Fprintln(g.out, ws+dec+"(in, &"+out+")")

	case reflect.Ptr:
		fmt.Fprintln(g.out, ws+"if in.IsNull() {")
		fmt.Fprintln(g.out, ws+"  in.Skip()")
		fmt.Fprintln(g.out, ws+"  "+out+" = nil")
		fmt.Fprintln(g.out, ws+"} else {")
		fmt.Fprintln(g.out, ws+"  "+out+" = new("+g.getType(t.Elem())+")")

		g.genTypeDecoder(t.Elem(), "*"+out, tags, indent+1)

		fmt.Fprintln(g.out, ws+"}")

	case reflect.Map:
		key := t.Key()
		if key.Kind() != reflect.String {
			return fmt.Errorf("map type %v not supported: only string keys are allowed", key)
		}
		elem := t.Elem()
		tmpVar := g.uniqueVarName()

		fmt.Fprintln(g.out, ws+"if in.IsNull() {")
		fmt.Fprintln(g.out, ws+"  in.Skip()")
		fmt.Fprintln(g.out, ws+"} else {")
		fmt.Fprintln(g.out, ws+"  in.Delim('{')")
		fmt.Fprintln(g.out, ws+"  if !in.IsDelim('}') {")
		fmt.Fprintln(g.out, ws+"  "+out+" = make("+g.getType(t)+")")
		fmt.Fprintln(g.out, ws+"  } else {")
		fmt.Fprintln(g.out, ws+"  "+out+" = nil")
		fmt.Fprintln(g.out, ws+"  }")

		fmt.Fprintln(g.out, ws+"  for !in.IsDelim('}') {")
		fmt.Fprintln(g.out, ws+"    key := "+g.getType(t.Key())+"(in.String())")
		fmt.Fprintln(g.out, ws+"    in.WantColon()")
		fmt.Fprintln(g.out, ws+"    var "+tmpVar+" "+g.getType(elem))

		g.genTypeDecoder(elem, tmpVar, tags, indent+2)

		fmt.Fprintln(g.out, ws+"    ("+out+")[key] = "+tmpVar)
		fmt.Fprintln(g.out, ws+"    in.WantComma()")
		fmt.Fprintln(g.out, ws+"  }")
		fmt.Fprintln(g.out, ws+"  in.Delim('}')")
		fmt.Fprintln(g.out, ws+"}")

	case reflect.Interface:
		if t.NumMethod() != 0 {
			return fmt.Errorf("interface type %v not supported: only interface{} is allowed", t)
		}
		fmt.Fprintln(g.out, ws+out+" = in.Interface()")

	default:
		return fmt.Errorf("don't know how to decode %v", t)
	}
	return nil

}

func (g *Generator) genStructFieldDecoder(t reflect.Type, f reflect.StructField) error {
	jsonName := g.fieldNamer.GetJSONFieldName(t, f)
	tags := parseFieldTags(f)

	if tags.omit {
		return nil
	}

	fmt.Fprintf(g.out, "    case %q:\n", jsonName)
	if err := g.genTypeDecoder(f.Type, "out."+f.Name, tags, 3); err != nil {
		return err
	}

	if tags.required {
		fmt.Fprintf(g.out, "%sSet = true\n", f.Name)
	}

	return nil
}

func (g *Generator) genRequiredFieldSet(t reflect.Type, f reflect.StructField) {
	tags := parseFieldTags(f)

	if !tags.required {
		return
	}

	fmt.Fprintf(g.out, "var %sSet bool\n", f.Name)
}

func (g *Generator) genRequiredFieldCheck(t reflect.Type, f reflect.StructField) {
	jsonName := g.fieldNamer.GetJSONFieldName(t, f)
	tags := parseFieldTags(f)

	if !tags.required {
		return
	}

	g.imports["fmt"] = "fmt"

	fmt.Fprintf(g.out, "if !%sSet {\n", f.Name)
	fmt.Fprintf(g.out, "    in.AddError(fmt.Errorf(\"key '%s' is required\"))\n", jsonName)
	fmt.Fprintf(g.out, "}\n")
}

func mergeStructFields(fields1, fields2 []reflect.StructField) (fields []reflect.StructField) {
	used := map[string]bool{}
	for _, f := range fields2 {
		used[f.Name] = true
		fields = append(fields, f)
	}

	for _, f := range fields1 {
		if !used[f.Name] {
			fields = append(fields, f)
		}
	}
	return
}

func getStructFields(t reflect.Type) ([]reflect.StructField, error) {
	if t.Kind() != reflect.Struct {
		return nil, fmt.Errorf("got %v; expected a struct", t)
	}

	var efields []reflect.StructField
	for i := 0; i < t.NumField(); i++ {
		f := t.Field(i)
		if !f.Anonymous {
			continue
		}

		t1 := f.Type
		if t1.Kind() == reflect.Ptr {
			t1 = t1.Elem()
		}

		fs, err := getStructFields(t1)
		if err != nil {
			return nil, fmt.Errorf("error processing embedded field: %v", err)
		}
		efields = mergeStructFields(efields, fs)
	}

	var fields []reflect.StructField
	for i := 0; i < t.NumField(); i++ {
		f := t.Field(i)
		if f.Anonymous {
			continue
		}

		c := []rune(f.Name)[0]
		if unicode.IsUpper(c) {
			fields = append(fields, f)
		}
	}
	return mergeStructFields(efields, fields), nil
}

func (g *Generator) genDecoder(t reflect.Type) error {
	switch t.Kind() {
	case reflect.Slice:
		return g.genSliceDecoder(t)
	default:
		return g.genStructDecoder(t)
	}
}

func (g *Generator) genSliceDecoder(t reflect.Type) error {
	if t.Kind() != reflect.Slice {
		return fmt.Errorf("cannot generate encoder/decoder for %v, not a slice type", t)
	}

	fname := g.getDecoderName(t)
	typ := g.getType(t)

	fmt.Fprintln(g.out, "func "+fname+"(in *jlexer.Lexer, out *"+typ+") {")
	err := g.genTypeDecoderNoCheck(t, "*out", fieldTags{}, 1)
	if err != nil {
		return err
	}
	fmt.Fprintln(g.out, "}")

	return nil
}

func (g *Generator) genStructDecoder(t reflect.Type) error {
	if t.Kind() != reflect.Struct {
		return fmt.Errorf("cannot generate encoder/decoder for %v, not a struct type", t)
	}

	fname := g.getDecoderName(t)
	typ := g.getType(t)

	fmt.Fprintln(g.out, "func "+fname+"(in *jlexer.Lexer, out *"+typ+") {")
	fmt.Fprintln(g.out, "  if in.IsNull() {")
	fmt.Fprintln(g.out, "    in.Skip()")
	fmt.Fprintln(g.out, "    return")
	fmt.Fprintln(g.out, "  }")

	// Init embedded pointer fields.
	for i := 0; i < t.NumField(); i++ {
		f := t.Field(i)
		if !f.Anonymous || f.Type.Kind() != reflect.Ptr {
			continue
		}
		fmt.Fprintln(g.out, "  out."+f.Name+" = new("+g.getType(f.Type.Elem())+")")
	}

	fs, err := getStructFields(t)
	if err != nil {
		return fmt.Errorf("cannot generate decoder for %v: %v", t, err)
	}

	for _, f := range fs {
		g.genRequiredFieldSet(t, f)
	}

	fmt.Fprintln(g.out, "  in.Delim('{')")
	fmt.Fprintln(g.out, "  for !in.IsDelim('}') {")
	fmt.Fprintln(g.out, "    key := in.UnsafeString()")
	fmt.Fprintln(g.out, "    in.WantColon()")
	fmt.Fprintln(g.out, "    if in.IsNull() {")
	fmt.Fprintln(g.out, "       in.Skip()")
	fmt.Fprintln(g.out, "       in.WantComma()")
	fmt.Fprintln(g.out, "       continue")
	fmt.Fprintln(g.out, "    }")

	fmt.Fprintln(g.out, "    switch key {")
	for _, f := range fs {
		if err := g.genStructFieldDecoder(t, f); err != nil {
			return err
		}
	}

	fmt.Fprintln(g.out, "    default:")
	fmt.Fprintln(g.out, "      in.SkipRecursive()")
	fmt.Fprintln(g.out, "    }")
	fmt.Fprintln(g.out, "    in.WantComma()")
	fmt.Fprintln(g.out, "  }")
	fmt.Fprintln(g.out, "  in.Delim('}')")

	for _, f := range fs {
		g.genRequiredFieldCheck(t, f)
	}

	fmt.Fprintln(g.out, "}")

	return nil
}

func (g *Generator) genStructUnmarshaller(t reflect.Type) error {
	if t.Kind() != reflect.Struct && t.Kind() != reflect.Slice {
		return fmt.Errorf("cannot generate encoder/decoder for %v, not a struct/slice type", t)
	}

	fname := g.getDecoderName(t)
	typ := g.getType(t)

	if !g.noStdMarshalers {
		fmt.Fprintln(g.out, "// UnmarshalJSON supports json.Unmarshaler interface")
		fmt.Fprintln(g.out, "func (v *"+typ+") UnmarshalJSON(data []byte) error {")
		fmt.Fprintln(g.out, "  r := jlexer.Lexer{Data: data}")
		fmt.Fprintln(g.out, "  "+fname+"(&r, v)")
		fmt.Fprintln(g.out, "  return r.Error()")
		fmt.Fprintln(g.out, "}")
	}

	fmt.Fprintln(g.out, "// UnmarshalEasyJSON supports easyjson.Unmarshaler interface")
	fmt.Fprintln(g.out, "func (v *"+typ+") UnmarshalEasyJSON(l *jlexer.Lexer) {")
	fmt.Fprintln(g.out, "  "+fname+"(l, v)")
	fmt.Fprintln(g.out, "}")

	return nil
}<|MERGE_RESOLUTION|>--- conflicted
+++ resolved
@@ -13,13 +13,8 @@
 // Target this byte size for initial slice allocation to reduce garbage collection.
 const minSliceBytes = 64
 
-<<<<<<< HEAD
-func (g *Generator) getStructDecoderName(t reflect.Type) string {
+func (g *Generator) getDecoderName(t reflect.Type) string {
 	return g.functionName("decode", t)
-=======
-func (g *Generator) getDecoderName(t reflect.Type) string {
-	return g.functionName("decode_", t)
->>>>>>> 97eee20a
 }
 
 var primitiveDecoders = map[reflect.Kind]string{
